--- conflicted
+++ resolved
@@ -1,10 +1,12 @@
+/* eslint-disable @typescript-eslint/no-explicit-any */
+/* eslint-disable @typescript-eslint/no-unused-vars */
 // src/app/game/[gameCode]/play/page.tsx
 "use client";
 import { getLeaderUrl } from "@/utils/network";
 import { useEffect, useState } from "react";
 import { useParams, useRouter } from "next/navigation";
 import { useGameStore } from "@/store/gameStore";
-import { AnimatePresence, motion } from 'framer-motion';
+import { AnimatePresence, motion } from "framer-motion";
 
 interface Question {
   id: number;
@@ -68,33 +70,19 @@
 
     fetchLobbyState();
   }, [gameCode]);
-<<<<<<< HEAD
-
-=======
-  
->>>>>>> fdc85b5f
+
   // Timer countdown
   useEffect(() => {
     if (timeLeft <= 0) {
       setShowResults(true);
-<<<<<<< HEAD
-
-      // If the user hasn't answered when timer expires, record it as unanswered
-      if (!answered) {
-        setAnswered(true);
-        setSelectedOption(null);
-
-        // Submit "no answer" to backend
-=======
-      
+
       // If the user hasn't answered when timer expires, record it as unanswered
       if (!answered) {
         // Mark as answered but with no selection to indicate timeout
         setAnswered(true);
         setSelectedOption(null);
-        
+
         // Submit a "no answer" to the backend
->>>>>>> fdc85b5f
         const submitNoAnswer = async () => {
           try {
             const leaderUrl = await getLeaderUrl();
@@ -104,22 +92,14 @@
               body: JSON.stringify({
                 code: gameCode,
                 player_id: playerId,
-<<<<<<< HEAD
-                answer: -1, // -1 -> no answer
-=======
                 answer: -1, // -1 indicates no answer was selected
->>>>>>> fdc85b5f
               }),
             });
           } catch (error) {
             console.error("Error submitting no answer:", error);
           }
         };
-<<<<<<< HEAD
-
-=======
-        
->>>>>>> fdc85b5f
+
         submitNoAnswer();
       }
       return;
@@ -133,24 +113,10 @@
     const connectToLeaderWebSocket = async () => {
       try {
         const leaderUrl = await getLeaderUrl();
-<<<<<<< HEAD
         const ws = new WebSocket(
           leaderUrl.replace("http", "ws") + `/ws/${gameCode}`
         );
 
-        ws.onopen = () => console.log("✅ WebSocket connected on play page");
-
-        ws.onmessage = (event) => {
-          const data = JSON.parse(event.data);
-          if (data.event === "score_update") {
-            console.log("Received player data:", data.players);
-            // eslint-disable-next-line @typescript-eslint/no-explicit-any
-            setPlayers(data.players as any[]); // Simple type assertion
-          }
-
-=======
-        const ws = new WebSocket(leaderUrl.replace("http", "ws") + `/ws/${gameCode}`);
-        
         ws.onopen = () => console.log("✅ WebSocket connected on play page");
 
         ws.onmessage = (event) => {
@@ -158,24 +124,20 @@
           if (data.event === "score_update") {
             console.log("Received player data:", data.players);
             setPlayers(data.players as any[]); // Simple type assertion
-            
+
             // Update vote counts if this includes answer stats
             if (data.voteCounts) {
               setVoteCounts(data.voteCounts);
             }
           }
 
->>>>>>> fdc85b5f
           if (data.event === "game_started") {
             setCurrentQuestion(data.question);
             setSelectedOption(null);
             setAnswered(false);
             setTimeLeft(TIMER_DURATION);
             setShowResults(false);
-<<<<<<< HEAD
-=======
             setVoteCounts(new Array(data.question.options.length).fill(0));
->>>>>>> fdc85b5f
           }
           if (data.event === "next_question") {
             if (data.question?.id) {
@@ -184,10 +146,7 @@
               setAnswered(false);
               setTimeLeft(TIMER_DURATION);
               setShowResults(false);
-<<<<<<< HEAD
-=======
               setVoteCounts(new Array(data.question.options.length).fill(0));
->>>>>>> fdc85b5f
             } else {
               router.push(`/game/${gameCode}/results`);
             }
@@ -203,8 +162,6 @@
               setSelectedOption(null);
             }
           }
-<<<<<<< HEAD
-=======
           // Handle player answer updates
           if (data.event === "player_answer") {
             setVoteCounts((prev) => {
@@ -215,7 +172,6 @@
               return updated;
             });
           }
->>>>>>> fdc85b5f
         };
 
         ws.onerror = (event) => console.error("❌ WebSocket error:", event);
@@ -233,7 +189,7 @@
     if (!answered && !showResults) {
       setSelectedOption(index);
       setAnswered(true);
-      
+
       // Update local vote counts
       setVoteCounts((prev) => {
         const updated = [...prev];
@@ -294,9 +250,7 @@
   };
 
   const Leaderboard = () => {
-    const sorted = [...players].sort(
-      (a, b) => (b.score || 0) - (a.score || 0)
-    );
+    const sorted = [...players].sort((a, b) => (b.score || 0) - (a.score || 0));
 
     return (
       <div className="mt-10 text-center font-mono">
@@ -311,8 +265,15 @@
                 className="flex justify-between items-center bg-gray-800 px-4 py-2 rounded-xl text-white font-mono text-sm shadow-sm"
               >
                 <span className="text-purple-400">#{idx + 1}</span>
-                <span>{p.name} {p.name === playerName && <span className="text-lime-400">(You)</span>}</span>
-                <span className="text-lime-400 font-bold">{p.score || 0} pts</span>
+                <span>
+                  {p.name}{" "}
+                  {p.name === playerName && (
+                    <span className="text-lime-400">(You)</span>
+                  )}
+                </span>
+                <span className="text-lime-400 font-bold">
+                  {p.score || 0} pts
+                </span>
               </li>
             ))}
           </ul>
@@ -336,7 +297,12 @@
             <div className="flex items-center justify-between mb-8">
               <h1 className="text-4xl md:text-5xl font-extrabold tracking-tight bg-gradient-to-r from-fuchsia-500 via-purple-400 to-pink-500 text-transparent bg-clip-text animate-fade-in">
                 NexusQuiz
-                {currentQuestion.id > 0 && <span className="text-2xl"> - Round {currentQuestion.id}</span>}
+                {currentQuestion.id > 0 && (
+                  <span className="text-2xl">
+                    {" "}
+                    - Round {currentQuestion.id}
+                  </span>
+                )}
               </h1>
               <div className="flex items-center gap-2 text-sm bg-black/80 text-lime-400 px-4 py-2 rounded-full shadow-inner font-mono animate-pulse border border-lime-500">
                 <span className="font-bold text-xs">TIME</span>
@@ -356,18 +322,19 @@
                 const isSelected = selectedOption === index;
                 const isCorrect = currentQuestion.correctIndex === index;
                 const isAnswerReveal = showResults;
-                let colorClass = 'bg-gray-800 border-gray-700';
+                let colorClass = "bg-gray-800 border-gray-700";
 
                 if (isAnswerReveal) {
                   colorClass = isCorrect
-                    ? 'bg-green-600 border-green-400 text-white'
+                    ? "bg-green-600 border-green-400 text-white"
                     : isSelected
-                    ? 'bg-red-600 border-red-400 text-white'
-                    : 'bg-gray-800 border-gray-600 opacity-50 text-gray-300';
+                    ? "bg-red-600 border-red-400 text-white"
+                    : "bg-gray-800 border-gray-600 opacity-50 text-gray-300";
                 } else if (!answered) {
-                  colorClass = 'hover:bg-purple-600 hover:border-purple-500 text-white';
+                  colorClass =
+                    "hover:bg-purple-600 hover:border-purple-500 text-white";
                 } else if (isSelected) {
-                  colorClass = 'bg-gray-700 border-purple-500 text-white';
+                  colorClass = "bg-gray-700 border-purple-500 text-white";
                 }
 
                 return (
@@ -383,21 +350,12 @@
               })}
             </div>
 
-<<<<<<< HEAD
-        {isHost && showResults && (
-          <button
-            onClick={handleNextQuestion}
-            className="mt-4 w-full bg-gradient-to-r from-blue-500 to-indigo-500 hover:from-blue-600 hover:to-indigo-600 text-white font-bold py-3 px-6 rounded-lg text-xl shadow-lg transform hover:scale-105 transition-all duration-300 ease-in-out focus:outline-none focus:ring-2 focus:ring-offset-2 focus:ring-offset-gray-900 focus:ring-blue-400"
-          >
-            Next Question
-          </button>
-        )}
-=======
             {showResults && (
               <>
                 <div className="mt-10 text-center">
                   <p className="text-green-400 text-xl font-bold mb-6">
-                    ✔ Correct Answer: {currentQuestion.options[currentQuestion.correctIndex]}
+                    ✔ Correct Answer:{" "}
+                    {currentQuestion.options[currentQuestion.correctIndex]}
                   </p>
                   <Leaderboard />
                   {isHost && (
@@ -421,9 +379,8 @@
             )}
           </motion.div>
         </AnimatePresence>
->>>>>>> fdc85b5f
       </div>
-      
+
       <footer className="mt-8 text-center text-gray-400 text-sm">
         Powered by Next.js & FastAPI | © {new Date().getFullYear()} NexusQuiz
       </footer>
